--- conflicted
+++ resolved
@@ -184,19 +184,15 @@
             const Eigen::MatrixXd & postProb,
             double sigmaSquared,
             double lambda){
-<<<<<<< HEAD
-    
-    Eigen::MatrixXd oneVec = Eigen::MatrixXd::Ones(postProb.cols(),1);
-=======
+    
     high_resolution_clock::time_point start = high_resolution_clock::now();
     high_resolution_clock::time_point stop;
     duration<double> time_span;
 
-    Eigen::MatrixXd oneVec = Eigen::MatrixXd::Ones(postProb.rows(),1);
+    Eigen::MatrixXd oneVec = Eigen::MatrixXd::Ones(postProb.cols(),1);
     stop = high_resolution_clock::now();
     time_span = duration_cast<duration<double>>(stop - start);
     FUNCINFO("4 Excecution took time: " << time_span.count())
->>>>>>> 5e565f91
     Eigen::MatrixXd postProbInvDiag = ((postProb * oneVec).asDiagonal()).inverse(); // d(P1)^-1
     stop = high_resolution_clock::now();
     time_span = duration_cast<duration<double>>(stop - start);
@@ -219,7 +215,7 @@
     duration<double> time_span;
     double coef = 1/(lambda * sigmaSquared);
     // FUNCINFO(coef);
-    Eigen::MatrixXd oneVec = Eigen::MatrixXd::Ones(postProb.rows(),1);
+    Eigen::MatrixXd oneVec = Eigen::MatrixXd::Ones(postProb.cols(),1);
     // FUNCINFO(oneVec);
     stop = high_resolution_clock::now();
     time_span = duration_cast<duration<double>>(stop - start);
