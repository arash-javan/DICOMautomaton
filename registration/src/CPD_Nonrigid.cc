#include "CPD_Nonrigid.h"
#include "CPD_NonRigid.h"
#include <chrono>
using namespace std::chrono;

NonRigidCPDTransform::NonRigidCPDTransform(int N_move_points, int dimensionality) {
    this->dim = dimensionality;
    this->W = Eigen::MatrixXd::Zero(N_move_points, this->dim); 
}

void NonRigidCPDTransform::apply_to(point_set<double> &ps) {
    FUNCINFO("Applying transform to point set")
    auto N_points = static_cast<long int>(ps.points.size());
    Eigen::MatrixXd Y = Eigen::MatrixXd::Zero(N_points, this->dim); 
    // Fill the X vector with the corresponding points.
    for(long int j = 0; j < N_points; ++j) { // column
        auto P = ps.points[j];
        Y(j, 0) = P.x;
        Y(j, 1) = P.y;
        Y(j, 2) = P.z;
    }
    auto Y_hat = apply_to(Y);
    for(long int j = 0; j < N_points; ++j) { // column
        ps.points[j].x = Y_hat(j, 0);
        ps.points[j].y = Y_hat(j, 1);
        ps.points[j].z = Y_hat(j, 2);
    }

}

<<<<<<< HEAD
Eigen::MatrixXd NonRigidCPDTransform::apply_to(const Eigen::MatrixXd &ps) {
    return ps + this->G + this->W;
}

double NR_Init_Sigma_Squared(const Eigen::MatrixXd & xPoints,
=======
double Init_Sigma_Squared_NR(const Eigen::MatrixXd & xPoints,
>>>>>>> c6692ffb
            const Eigen::MatrixXd & yPoints) {

    double normSum = 0;
    int nRowsX = xPoints.rows();
    int mRowsY =  yPoints.rows();
    int dim = xPoints.cols();
    
    for (int i = 0; i < nRowsX; i++) {
        const auto xRow = xPoints.row(i).transpose();
        for (int j = 0; j < mRowsY; j++) {
            const auto yRow = yPoints.row(j).transpose();
            auto rowDiff = xRow - yRow;
            normSum += rowDiff.squaredNorm();
        }
    }

    return normSum / (nRowsX * mRowsY * dim);
}

Eigen::MatrixXd GetGramMatrix(const Eigen::MatrixXd & yPoints, double betaSquared) {
    int mRowsY = yPoints.rows();
    double expArg;
    Eigen::MatrixXd gramMatrix = Eigen::MatrixXd::Zero(mRowsY,mRowsY);
    Eigen::MatrixXd tempVector;
    
    for (size_t i = 0; i < mRowsY; ++i) {
        for (size_t j = 0; j < mRowsY; ++j) {
            tempVector = yPoints.row(i) - yPoints.row(j);
            expArg = - 1 / (2 * betaSquared) * tempVector.squaredNorm();
            gramMatrix(i,j) = exp(expArg);
        }
    }

    return gramMatrix;
}

double GetSimilarity_NR(const Eigen::MatrixXd & xPoints,
            const Eigen::MatrixXd & yPoints,
            const Eigen::MatrixXd & postProb,
            const Eigen::MatrixXd & gramMatrix,
            const Eigen::MatrixXd & W,
            double sigmaSquared) {
    
    int mRowsY = yPoints.rows();
    int nRowsX = xPoints.rows(); 
    double dimensionality = xPoints.cols();
    double Np = postProb.sum();
    Eigen::MatrixXd tempVector;

    double leftSum = 0;
    for (size_t m = 0; m < mRowsY; ++m) {
        for (size_t n = 0; n < nRowsX; ++n) {
            tempVector = xPoints.row(n) - AlignedPointSet_NR(yPoints, gramMatrix, W).row(m);
            leftSum += postProb(m,n) * tempVector.squaredNorm();
        }
    }
    leftSum = leftSum / (2.0 * sigmaSquared);
    double rightSum = Np * dimensionality / 2.0 * log(sigmaSquared);
    return leftSum + rightSum;
}

Eigen::MatrixXd E_Step_NR(const Eigen::MatrixXd & xPoints,
            const Eigen::MatrixXd & yPoints,
            const Eigen::MatrixXd & gramMatrix,
            const Eigen::MatrixXd & W,
            double sigmaSquared,
            double w) {
    Eigen::MatrixXd postProb = Eigen::MatrixXd::Zero(yPoints.rows(),xPoints.rows());
    Eigen::MatrixXd expMat = Eigen::MatrixXd::Zero(yPoints.rows(),xPoints.rows());

    Eigen::MatrixXd tempVector;
    double expArg;
    double numerator;
    double denominator;

    int mRowsY = yPoints.rows();
    int nRowsX = xPoints.rows();
    int dimensionality = yPoints.cols();

    // std::cout << "\n";
    // std::cout << "\n";    
    auto start = high_resolution_clock::now();
    for (size_t m = 0; m < mRowsY; ++m) {
        for (size_t n = 0; n < nRowsX; ++n) {
            tempVector = xPoints.row(n) - (yPoints.row(m) + gramMatrix.row(m) * W);
            expArg = - 1 / (2 * sigmaSquared) * tempVector.squaredNorm();
            expMat(m,n) = exp(expArg);
        }
    }

    auto stop = high_resolution_clock::now();
    auto duration = duration_cast<microseconds>(stop - start); 
    // std::cout << duration.count() << std::endl; 

    for (size_t m = 0; m < mRowsY; ++m) {
        for (size_t n = 0; n < nRowsX; ++n) {
            numerator = expMat(m,n);
            denominator = expMat.col(n).sum() + 
                          pow((2 * M_PI * sigmaSquared),((double)(dimensionality/2.0))) * (w/(1-w)) * (double)(mRowsY / nRowsX);
            postProb(m,n) = numerator / denominator;
        }
    }

    stop = high_resolution_clock::now();
    duration = duration_cast<microseconds>(stop - start); 
    // std::cout << duration.count() << std::endl; 
    // std::cout << "\n";
    // std::cout << "\n";
    
    return postProb;
}

Eigen::MatrixXd GetW(const Eigen::MatrixXd & xPoints,
            const Eigen::MatrixXd & yPoints,
            const Eigen::MatrixXd & gramMatrix,
            const Eigen::MatrixXd & postProb,
            double sigmaSquared,
            double lambda){}

<<<<<<< HEAD
=======
Eigen::MatrixXd AlignedPointSet_NR(const Eigen::MatrixXd & yPoints,
            const Eigen::MatrixXd & gramMatrix,
            const Eigen::MatrixXd & W){}

>>>>>>> c6692ffb
double SigmaSquared(const Eigen::MatrixXd & xPoints,
            const Eigen::MatrixXd & postProb,
            const Eigen::MatrixXd & transformedPoints){}

std::optional<NonRigidCPDTransform>
AlignViaNonRigidCPD(CPDParams & params,
            const point_set<double> & moving,
            const point_set<double> & stationary ) { 
    Eigen::MatrixXd GetGramMatrix(const Eigen::MatrixXd & yPoints, double betaSquared);
    const auto N_move_points = static_cast<long int>(moving.points.size());
    const auto N_stat_points = static_cast<long int>(stationary.points.size());

    // Prepare working buffers.
    //
    // Stationary point matrix
    Eigen::MatrixXd X = Eigen::MatrixXd::Zero(N_move_points, params.dimensionality);
    // Moving point matrix
    Eigen::MatrixXd Y = Eigen::MatrixXd::Zero(N_stat_points, params.dimensionality); 

    // Fill the X vector with the corresponding points.
    for(long int j = 0; j < N_stat_points; ++j){ // column
        const auto P_stationary = stationary.points[j];
        X(j, 0) = P_stationary.x;
        X(j, 1) = P_stationary.y;
        X(j, 2) = P_stationary.z;
    }

    // Fill the Y vector with the corresponding points.
    for(long int j = 0; j < N_move_points; ++j){ // column
        const auto P_moving = moving.points[j];
        Y(j, 0) = P_moving.x;
        Y(j, 1) = P_moving.y;
        Y(j, 2) = P_moving.z;
    }
    NonRigidCPDTransform transform(N_move_points, params.dimensionality);
    double sigma_squared = NR_Init_Sigma_Squared(X, Y);
    transform.G = GetGramMatrix(Y, params.beta * params.beta);
    Eigen::MatrixXd P;
    Eigen::MatrixXd T;

    for (int i = 0; i < params.iterations; i++) {
        P = E_Step(X, Y, transform.G, transform.W, sigma_squared, params.distribution_weight);
        transform.W = GetW(X, Y, transform.G, P, sigma_squared, params.lambda);
        T = transform.apply_to(Y);
        SigmaSquared(X, P, T);
    }
}<|MERGE_RESOLUTION|>--- conflicted
+++ resolved
@@ -1,5 +1,4 @@
 #include "CPD_Nonrigid.h"
-#include "CPD_NonRigid.h"
 #include <chrono>
 using namespace std::chrono;
 
@@ -28,15 +27,11 @@
 
 }
 
-<<<<<<< HEAD
 Eigen::MatrixXd NonRigidCPDTransform::apply_to(const Eigen::MatrixXd &ps) {
     return ps + this->G + this->W;
 }
 
 double NR_Init_Sigma_Squared(const Eigen::MatrixXd & xPoints,
-=======
-double Init_Sigma_Squared_NR(const Eigen::MatrixXd & xPoints,
->>>>>>> c6692ffb
             const Eigen::MatrixXd & yPoints) {
 
     double normSum = 0;
@@ -156,13 +151,6 @@
             double sigmaSquared,
             double lambda){}
 
-<<<<<<< HEAD
-=======
-Eigen::MatrixXd AlignedPointSet_NR(const Eigen::MatrixXd & yPoints,
-            const Eigen::MatrixXd & gramMatrix,
-            const Eigen::MatrixXd & W){}
-
->>>>>>> c6692ffb
 double SigmaSquared(const Eigen::MatrixXd & xPoints,
             const Eigen::MatrixXd & postProb,
             const Eigen::MatrixXd & transformedPoints){}
@@ -204,7 +192,7 @@
     Eigen::MatrixXd T;
 
     for (int i = 0; i < params.iterations; i++) {
-        P = E_Step(X, Y, transform.G, transform.W, sigma_squared, params.distribution_weight);
+        P = E_Step_NR(X, Y, transform.G, transform.W, sigma_squared, params.distribution_weight);
         transform.W = GetW(X, Y, transform.G, P, sigma_squared, params.lambda);
         T = transform.apply_to(Y);
         SigmaSquared(X, P, T);
